--- conflicted
+++ resolved
@@ -515,7 +515,6 @@
     white-space: pre;
 }
 
-<<<<<<< HEAD
 @media (-webkit-min-device-pixel-ratio: 2), 
 (min-resolution: 192dpi) { 
     div.highlight pre {
@@ -524,8 +523,6 @@
     }
 }
 
-=======
->>>>>>> b5d4a12f
 div.section > h2, div.section > h3,div.section > h4 {
     margin: 25px 0;
 }
@@ -640,15 +637,11 @@
     margin-left: 293px;
     min-height: 600px;
     width: 800px;
-<<<<<<< HEAD
     padding: 0 30px;
-=======
-    padding: 25px 30px;
 
     transition: margin-left 0.4s cubic-bezier(.02,.01,.47,1);
     -moz-transition: margin-left 0.4s cubic-bezier(.02,.01,.47,1);
     -webkit-transition: margin-left 0.4s cubic-bezier(.02,.01,.47,1);
->>>>>>> b5d4a12f
 }
 
 #see-also > p {
@@ -1104,11 +1097,8 @@
     height: 303px;
     bottom: 0;
     left: 0;
-<<<<<<< HEAD
     box-shadow: 0 -2px 3px rgba(0,0,0,0.15);
-=======
     z-index: 100;
->>>>>>> b5d4a12f
 
     transition: bottom 300ms cubic-bezier(.02,.01,.47,1);
     -moz-transition: bottom 300ms cubic-bezier(.02,.01,.47,1);
